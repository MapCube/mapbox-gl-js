--- conflicted
+++ resolved
@@ -48,22 +48,10 @@
         });
         if (value.cluster) {
             for (const prop in value.clusterProperties) {
-<<<<<<< HEAD
-                const [operator, initialExpr, mapExpr] = value.clusterProperties[prop];
-                const reduceExpr = typeof operator === 'string' ? [operator, ['accumulated'], ['get', prop]] : operator;
-
-                errors.push(...validateExpression({
-                    key: `${key}.${prop}.initial`,
-                    value: initialExpr,
-                    expressionContext: 'cluster-initial'
-                }));
-                errors.push(...validateExpression({
-=======
                 const [operator, mapExpr] = value.clusterProperties[prop];
                 const reduceExpr = typeof operator === 'string' ? [operator, ['accumulated'], ['get', prop]] : operator;
 
                 errors.push(...validateExpression({
->>>>>>> 4cc2a7d8
                     key: `${key}.${prop}.map`,
                     value: mapExpr,
                     expressionContext: 'cluster-map'
