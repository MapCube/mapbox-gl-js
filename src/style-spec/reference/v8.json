--- conflicted
+++ resolved
@@ -375,11 +375,7 @@
     },
     "clusterProperties": {
       "type": "*",
-<<<<<<< HEAD
-      "doc": "An object defining custom properties on the generated clusters if clustering is enabled, aggregating values from clustered points. Has the form `{\"property_name\": [operator, initial_expression, map_expression]}`. `operator` is any expression function that accepts at least 2 operands (e.g. `\"+\"` or `\"max\"`) — it accumulates the property value from clusters/points the cluster contains; `initial_expression` evaluates the initial value of the property before accummulating other points/clusters; `map_expression` produces the value of a single point.\n\nExample: `{\"sum\": [\"+\", 0, [\"get\", \"scalerank\"]]}`.\n\nFor more advanced use cases, in place of `operator`, you can use a custom reduce expression that references a special `[\"accumulated\"]` value, e.g.:\n`{\"sum\": [[\"+\", [\"accumulated\"], [\"get\", \"sum\"]], 0, [\"get\", \"scalerank\"]]}`"
-=======
       "doc": "An object defining custom properties on the generated clusters if clustering is enabled, aggregating values from clustered points. Has the form `{\"property_name\": [operator, map_expression]}`. `operator` is any expression function that accepts at least 2 operands (e.g. `\"+\"` or `\"max\"`) — it accumulates the property value from clusters/points the cluster contains; `map_expression` produces the value of a single point.\n\nExample: `{\"sum\": [\"+\", [\"get\", \"scalerank\"]]}`.\n\nFor more advanced use cases, in place of `operator`, you can use a custom reduce expression that references a special `[\"accumulated\"]` value, e.g.:\n`{\"sum\": [[\"+\", [\"accumulated\"], [\"get\", \"sum\"]], [\"get\", \"scalerank\"]]}`"
->>>>>>> 4cc2a7d8
     },
     "lineMetrics": {
       "type": "boolean",
