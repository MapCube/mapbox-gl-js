// @flow

const DOM = require('../../util/dom');
const util = require('../../util/util');
const window = require('../../util/window');
const browser = require('../../util/browser');
const {Event} = require('../../util/evented');

import type Map from '../map';
import type Point from '@mapbox/point-geometry';
import type Transform from '../../geo/transform';

const inertiaLinearity = 0.3,
    inertiaEasing = util.bezier(0, 0, inertiaLinearity, 1),
    inertiaMaxSpeed = 1400, // px/s
    inertiaDeceleration = 2500; // px/s^2

/**
 * The `DragPanHandler` allows the user to pan the map by clicking and dragging
 * the cursor.
 */
class DragPanHandler {
    _map: Map;
    _el: HTMLElement;
    _enabled: boolean;
    _active: boolean;
    _pos: Point;
    _previousPos: Point;
    _inertia: Array<[number, Point]>;
    _lastMoveEvent: MouseEvent | TouchEvent | void;

    /**
     * @private
     */
    constructor(map: Map) {
        this._map = map;
        this._el = map.getCanvasContainer();

        util.bindAll([
            '_onMove',
            '_onUp',
            '_onDragFrame'
        ], this);
    }

    /**
     * Returns a Boolean indicating whether the "drag to pan" interaction is enabled.
     *
     * @returns {boolean} `true` if the "drag to pan" interaction is enabled.
     */
    isEnabled() {
        return !!this._enabled;
    }

    /**
     * Returns a Boolean indicating whether the "drag to pan" interaction is active, i.e. currently being used.
     *
     * @returns {boolean} `true` if the "drag to pan" interaction is active.
     */
    isActive() {
        return !!this._active;
    }

    /**
     * Enables the "drag to pan" interaction.
     *
     * @example
     * map.dragPan.enable();
     */
    enable() {
        if (this.isEnabled()) return;
<<<<<<< HEAD
        this._el.classList.add('mapcube-touch-drag-pan');
        this._el.addEventListener('mousedown', this._onDown);
        this._el.addEventListener('touchstart', this._onDown);
=======
        this._el.classList.add('mapboxgl-touch-drag-pan');
>>>>>>> d28e51d9
        this._enabled = true;
    }

    /**
     * Disables the "drag to pan" interaction.
     *
     * @example
     * map.dragPan.disable();
     */
    disable() {
        if (!this.isEnabled()) return;
<<<<<<< HEAD
        this._el.classList.remove('mapcube-touch-drag-pan');
        this._el.removeEventListener('mousedown', this._onDown);
        this._el.removeEventListener('touchstart', this._onDown);
=======
        this._el.classList.remove('mapboxgl-touch-drag-pan');
>>>>>>> d28e51d9
        this._enabled = false;
    }

    onDown(e: MouseEvent | TouchEvent) {
        if (!this.isEnabled()) return;
        if (this._map.boxZoom.isActive()) return;
        if (this._map.dragRotate.isActive()) return;
        if (this.isActive()) return;

        // Bind window-level event listeners for move and up/end events. In the absence of
        // the pointer capture API, which is not supported by all necessary platforms,
        // window-level event listeners give us the best shot at capturing events that
        // fall outside the map canvas element. Use `{capture: true}` for the move event
        // to prevent map move events from being fired during a drag.
        if (e.touches) {
            if ((e.touches: any).length > 1) return;
            window.document.addEventListener('touchmove', this._onMove, {capture: true});
            window.document.addEventListener('touchend', this._onUp);
        } else {
            if (e.ctrlKey || DOM.mouseButton((e: any)) !== 0) return;
            window.document.addEventListener('mousemove', this._onMove, {capture: true});
            window.document.addEventListener('mouseup', this._onUp);
        }

        // Deactivate when the window loses focus. Otherwise if a mouseup occurs when the window
        // isn't in focus, dragging will continue even though the mouse is no longer pressed.
        window.addEventListener('blur', this._onUp);

        this._active = false;
        this._previousPos = DOM.mousePos(this._el, e);
        this._inertia = [[browser.now(), this._previousPos]];
    }

    _onMove(e: MouseEvent | TouchEvent) {
        this._lastMoveEvent = e;
        e.preventDefault();

        this._pos = DOM.mousePos(this._el, e);
        this._drainInertiaBuffer();
        this._inertia.push([browser.now(), this._pos]);

        if (!this.isActive()) {
            // we treat the first move event (rather than the mousedown event)
            // as the start of the drag
            this._active = true;
            this._fireEvent('dragstart', e);
            this._fireEvent('movestart', e);
        }

        this._map._startAnimation(this._onDragFrame);
    }

    /**
     * Called in each render frame while dragging is happening.
     * @private
     */
    _onDragFrame(tr: Transform) {
        const e = this._lastMoveEvent;
        if (!e) return;

        tr.setLocationAtPoint(tr.pointLocation(this._previousPos), this._pos);
        this._fireEvent('drag', e);
        this._fireEvent('move', e);

        this._previousPos = this._pos;
        delete this._lastMoveEvent;
    }

    /**
     * Called when dragging stops.
     * @private
     */
    _onUp(e: MouseEvent | TouchEvent | FocusEvent) {
        if (e.type === 'mouseup' && DOM.mouseButton((e: any)) !== 0) return;

        window.document.removeEventListener('touchmove', this._onMove, {capture: true});
        window.document.removeEventListener('touchend', this._onUp);
        window.document.removeEventListener('mousemove', this._onMove, {capture: true});
        window.document.removeEventListener('mouseup', this._onUp);
        window.removeEventListener('blur', this._onUp);

        if (!this.isActive()) return;

        this._active = false;
        delete this._lastMoveEvent;
        delete this._previousPos;
        delete this._pos;

        DOM.suppressClick();

        this._fireEvent('dragend', e);
        this._drainInertiaBuffer();

        const finish = () => {
            this._fireEvent('moveend', e);
        };

        const inertia = this._inertia;
        if (inertia.length < 2) {
            finish();
            return;
        }

        const last = inertia[inertia.length - 1],
            first = inertia[0],
            flingOffset = last[1].sub(first[1]),
            flingDuration = (last[0] - first[0]) / 1000;

        if (flingDuration === 0 || last[1].equals(first[1])) {
            finish();
            return;
        }

        // calculate px/s velocity & adjust for increased initial animation speed when easing out
        const velocity = flingOffset.mult(inertiaLinearity / flingDuration);
        let speed = velocity.mag(); // px/s

        if (speed > inertiaMaxSpeed) {
            speed = inertiaMaxSpeed;
            velocity._unit()._mult(speed);
        }

        const duration = speed / (inertiaDeceleration * inertiaLinearity),
            offset = velocity.mult(-duration / 2);

        this._map.panBy(offset, {
            duration: duration * 1000,
            easing: inertiaEasing,
            noMoveStart: true
        }, { originalEvent: e });
    }

    _fireEvent(type: string, e: *) {
        return this._map.fire(new Event(type, e ? { originalEvent: e } : {}));
    }

    _drainInertiaBuffer() {
        const inertia = this._inertia,
            now = browser.now(),
            cutoff = 160;   // msec

        while (inertia.length > 0 && now - inertia[0][0] > cutoff) inertia.shift();
    }
}

module.exports = DragPanHandler;<|MERGE_RESOLUTION|>--- conflicted
+++ resolved
@@ -69,13 +69,7 @@
      */
     enable() {
         if (this.isEnabled()) return;
-<<<<<<< HEAD
         this._el.classList.add('mapcube-touch-drag-pan');
-        this._el.addEventListener('mousedown', this._onDown);
-        this._el.addEventListener('touchstart', this._onDown);
-=======
-        this._el.classList.add('mapboxgl-touch-drag-pan');
->>>>>>> d28e51d9
         this._enabled = true;
     }
 
@@ -87,13 +81,7 @@
      */
     disable() {
         if (!this.isEnabled()) return;
-<<<<<<< HEAD
         this._el.classList.remove('mapcube-touch-drag-pan');
-        this._el.removeEventListener('mousedown', this._onDown);
-        this._el.removeEventListener('touchstart', this._onDown);
-=======
-        this._el.classList.remove('mapboxgl-touch-drag-pan');
->>>>>>> d28e51d9
         this._enabled = false;
     }
 
