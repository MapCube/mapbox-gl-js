--- conflicted
+++ resolved
@@ -71,12 +71,7 @@
      */
     enable(options: any) {
         if (this.isEnabled()) return;
-<<<<<<< HEAD
         this._el.classList.add('mapcube-touch-zoom-rotate');
-        this._el.addEventListener('touchstart', this._onStart, false);
-=======
-        this._el.classList.add('mapboxgl-touch-zoom-rotate');
->>>>>>> d28e51d9
         this._enabled = true;
         this._aroundCenter = options && options.around === 'center';
     }
@@ -89,12 +84,7 @@
      */
     disable() {
         if (!this.isEnabled()) return;
-<<<<<<< HEAD
         this._el.classList.remove('mapcube-touch-zoom-rotate');
-        this._el.removeEventListener('touchstart', this._onStart);
-=======
-        this._el.classList.remove('mapboxgl-touch-zoom-rotate');
->>>>>>> d28e51d9
         this._enabled = false;
     }
 
