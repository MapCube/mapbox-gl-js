--- conflicted
+++ resolved
@@ -40,24 +40,17 @@
         this._container = DOM.create('div', 'mapcube-ctrl mapcube-ctrl-group');
         this._container.addEventListener('contextmenu', (e) => e.preventDefault());
 
-<<<<<<< HEAD
-        this._zoomInButton = this._createButton('mapcube-ctrl-icon mapcube-ctrl-zoom-in', 'Zoom In', () => this._map.zoomIn());
-        this._zoomOutButton = this._createButton('mapcube-ctrl-icon mapcube-ctrl-zoom-out', 'Zoom Out', () => this._map.zoomOut());
-        this._compass = this._createButton('mapcube-ctrl-icon mapcube-ctrl-compass', 'Reset North', () => this._map.resetNorth());
-        this._compassArrow = DOM.create('span', 'mapcube-ctrl-compass-arrow', this._compass);
-=======
         if (this.options.showZoom) {
-            this._zoomInButton = this._createButton('mapboxgl-ctrl-icon mapboxgl-ctrl-zoom-in', 'Zoom In', () => this._map.zoomIn());
-            this._zoomOutButton = this._createButton('mapboxgl-ctrl-icon mapboxgl-ctrl-zoom-out', 'Zoom Out', () => this._map.zoomOut());
+            this._zoomInButton = this._createButton('mapcube-ctrl-icon mapcube-ctrl-zoom-in', 'Zoom In', () => this._map.zoomIn());
+            this._zoomOutButton = this._createButton('mapcube-ctrl-icon mapcube-ctrl-zoom-out', 'Zoom Out', () => this._map.zoomOut());
         }
         if (this.options.showCompass) {
             util.bindAll([
                 '_rotateCompassArrow'
             ], this);
-            this._compass = this._createButton('mapboxgl-ctrl-icon mapboxgl-ctrl-compass', 'Reset North', () => this._map.resetNorth());
-            this._compassArrow = DOM.create('span', 'mapboxgl-ctrl-compass-arrow', this._compass);
+            this._compass = this._createButton('mapcube-ctrl-icon mapcube-ctrl-compass', 'Reset North', () => this._map.resetNorth());
+            this._compassArrow = DOM.create('span', 'mapcube-ctrl-compass-arrow', this._compass);
         }
->>>>>>> d28e51d9
     }
 
     _rotateCompassArrow() {
