--- conflicted
+++ resolved
@@ -298,10 +298,6 @@
 function getSuperclusterOptions({superclusterOptions, clusterProperties}) {
     if (!clusterProperties || !superclusterOptions) return superclusterOptions;
 
-<<<<<<< HEAD
-    const initialValues = {};
-=======
->>>>>>> 4cc2a7d8
     const mapExpressions = {};
     const reduceExpressions = {};
     const globals = {accumulated: null, zoom: 0};
@@ -309,43 +305,19 @@
     const propertyNames = Object.keys(clusterProperties);
 
     for (const key of propertyNames) {
-<<<<<<< HEAD
-        const [operator, initialExpression, mapExpression] = clusterProperties[key];
-
-        const initialExpressionParsed = createExpression(initialExpression);
-=======
         const [operator, mapExpression] = clusterProperties[key];
 
->>>>>>> 4cc2a7d8
         const mapExpressionParsed = createExpression(mapExpression);
         const reduceExpressionParsed = createExpression(
             typeof operator === 'string' ? [operator, ['accumulated'], ['get', key]] : operator);
 
-<<<<<<< HEAD
-        assert(initialExpressionParsed.result === 'success');
         assert(mapExpressionParsed.result === 'success');
         assert(reduceExpressionParsed.result === 'success');
 
-        initialValues[key] = (initialExpressionParsed.value: any).evaluate(globals);
-=======
-        assert(mapExpressionParsed.result === 'success');
-        assert(reduceExpressionParsed.result === 'success');
-
->>>>>>> 4cc2a7d8
         mapExpressions[key] = mapExpressionParsed.value;
         reduceExpressions[key] = reduceExpressionParsed.value;
     }
 
-<<<<<<< HEAD
-    superclusterOptions.initial = () => {
-        const properties = {};
-        for (const key of propertyNames) {
-            properties[key] = initialValues[key];
-        }
-        return properties;
-    };
-=======
->>>>>>> 4cc2a7d8
     superclusterOptions.map = (pointProperties) => {
         feature.properties = pointProperties;
         const properties = {};
