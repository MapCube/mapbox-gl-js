--- conflicted
+++ resolved
@@ -46,14 +46,8 @@
       "data": "/test/integration/data/places.geojson",
       "cluster": true,
       "clusterProperties": {
-<<<<<<< HEAD
-        "initial": ["+", ["get", "scalerank"], 0],
-        "zoom": ["+", 0, ["zoom"]],
-        "state": ["+", 0, ["feature-state", "foo"]]
-=======
         "zoom": ["+", ["zoom"]],
         "state": ["+", ["feature-state", "foo"]]
->>>>>>> 4cc2a7d8
       }
     }
   },
