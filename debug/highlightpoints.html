<!DOCTYPE html>
<html>
<head>
    <title>Mapbox GL JS debug page</title>
    <meta charset='utf-8'>
    <meta name="viewport" content="width=device-width, initial-scale=1.0, user-scalable=no">
    <link rel='stylesheet' href='/dist/mapbox-gl.css' />
    <style>
        body { margin: 0; padding: 0; }
        html, body, #map { height: 100%; }
    </style>
</head>

<body>
<div id='map'></div>

<script src='/dist/mapbox-gl-dev.js'></script>
<script src='/debug/access_token_generated.js'></script>
<script>

var map = window.map = new mapboxgl.Map({
    container: 'map',
    zoom: 2.5,
    center: [0, 0],
    style: 'mapbox://styles/mapbox/light-v9',
    hash: true
});
map.showTileBoundaries = true;
map.on('load', function() {
    map.addSource('places', {
        type: "geojson",
        data: "/test/integration/data/places.geojson"
    });
    map.addLayer({
        id:"places",
        source: "places",
        type:"circle",
        paint: {
            "circle-radius": ["case",
<<<<<<< HEAD
                ["boolean", ["feature-state", "hover"], false],
                ["number", 20],
                ["number", 10]
=======
                ["boolean", ["feature-state", "visited"], false],
                ["number", ["*", ["get", "scalerank"], ["feature-state", "visits"]]],
                ["number", ["*", ["get", "scalerank"], 1.5]]
>>>>>>> b40cb442
            ],
            "circle-color": ["case",
                ["boolean", ["feature-state", "hover"], false],
                ["rgb", 21, 210, 210],
                ["rgb", 233, 103, 233]
            ]
        }
    });
    let hoveredFeature;
    map.on('mousemove', function(e) {
<<<<<<< HEAD
        var f = map.queryRenderedFeatures(e.point, {layers:['places']})[0];

        if (f) {
            map.setFeatureState(f, {'hover': true});
            if (hoveredFeature && f.id !== hoveredFeature.id) map.removeFeatureState(hoveredFeature);
            hoveredFeature = f;
        } else if (hoveredFeature) {
            map.removeFeatureState(hoveredFeature);
=======
        var features = map.queryRenderedFeatures(e.point, {layers:['places']});

        if (features[0]) {
            const f = features[0];
            if (!f.state.hover) {
                map.setFeatureState(f, {'hover': true, 'visited': true, 'visits':f.state.visits ? f.state.visits + 1 : 3});
                hoveredFeature = f;

            }
        } else if (hoveredFeature) {
            const s = map.getFeatureState(hoveredFeature);
            map.removeFeatureState(hoveredFeature);
            map.setFeatureState(hoveredFeature, {visits:s.visits + 1});
>>>>>>> b40cb442
            hoveredFeature = null;
        }
    });
});

</script>
</body>
</html><|MERGE_RESOLUTION|>--- conflicted
+++ resolved
@@ -37,15 +37,9 @@
         type:"circle",
         paint: {
             "circle-radius": ["case",
-<<<<<<< HEAD
                 ["boolean", ["feature-state", "hover"], false],
                 ["number", 20],
                 ["number", 10]
-=======
-                ["boolean", ["feature-state", "visited"], false],
-                ["number", ["*", ["get", "scalerank"], ["feature-state", "visits"]]],
-                ["number", ["*", ["get", "scalerank"], 1.5]]
->>>>>>> b40cb442
             ],
             "circle-color": ["case",
                 ["boolean", ["feature-state", "hover"], false],
@@ -56,30 +50,13 @@
     });
     let hoveredFeature;
     map.on('mousemove', function(e) {
-<<<<<<< HEAD
         var f = map.queryRenderedFeatures(e.point, {layers:['places']})[0];
-
         if (f) {
             map.setFeatureState(f, {'hover': true});
             if (hoveredFeature && f.id !== hoveredFeature.id) map.removeFeatureState(hoveredFeature);
             hoveredFeature = f;
         } else if (hoveredFeature) {
             map.removeFeatureState(hoveredFeature);
-=======
-        var features = map.queryRenderedFeatures(e.point, {layers:['places']});
-
-        if (features[0]) {
-            const f = features[0];
-            if (!f.state.hover) {
-                map.setFeatureState(f, {'hover': true, 'visited': true, 'visits':f.state.visits ? f.state.visits + 1 : 3});
-                hoveredFeature = f;
-
-            }
-        } else if (hoveredFeature) {
-            const s = map.getFeatureState(hoveredFeature);
-            map.removeFeatureState(hoveredFeature);
-            map.setFeatureState(hoveredFeature, {visits:s.visits + 1});
->>>>>>> b40cb442
             hoveredFeature = null;
         }
     });
