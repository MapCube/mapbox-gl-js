<!DOCTYPE html>
<html>
<head>
    <title>Mapbox GL JS debug page</title>
    <meta charset='utf-8'>
	<meta name="viewport" content="width=device-width, initial-scale=1.0, user-scalable=no">
    <link rel='stylesheet' href='/dist/mapbox-gl.css' />
    <style>
        body { margin: 0; padding: 0; }
        html, body, #map { height: 100%; }
    </style>
</head>

<body>
<div id='map'></div>

<script src='/dist/mapbox-gl-dev.js'></script>
<script src='/debug/access_token_generated.js'></script>
<script>

var map = window.map = new mapboxgl.Map({
    container: 'map',
    zoom: 1,
    center: [0, 0],
    style: 'mapbox://styles/mapbox/cjf4m44iw0uza2spb3q0a7s41',
    hash: true
});

map.on('load', () => {
    map.addSource('geojson', {
        "type": "geojson",
        "data": "/test/integration/data/places.geojson",
        "cluster": true,
        "clusterRadius": 50,
        "clusterProperties": {
<<<<<<< HEAD
            "max": ["max", 0, ["get", "scalerank"]],
            "sum": ["+", 0, ["get", "scalerank"]],
            "has_island": ["any", false, ["==", ["get", "featureclass"], "island"]]
=======
            "max": ["max", ["get", "scalerank"]],
            "sum": ["+", ["get", "scalerank"]],
            "has_island": ["any", ["==", ["get", "featureclass"], "island"]]
>>>>>>> 4cc2a7d8
        }
    });
    map.addLayer({
        "id": "cluster",
        "type": "circle",
        "source": "geojson",
        "filter": ["==", "cluster", true],
        "paint": {
            "circle-color": ["case", ["get", "has_island"], "orange", "rgba(0, 200, 0, 1)"],
            "circle-radius": 20
        }
    });
    map.addLayer({
        "id": "cluster_label",
        "type": "symbol",
        "source": "geojson",
        "filter": ["==", "cluster", true],
        "layout": {
            "text-field": "{point_count} ({max})",
            "text-font": ["Open Sans Semibold", "Arial Unicode MS Bold"],
            "text-size": 12,
            "text-allow-overlap": true,
            "text-ignore-placement": true
        }
    });
    map.addLayer({
        "id": "unclustered_point",
        "type": "circle",
        "source": "geojson",
        "filter": ["!=", "cluster", true],
        "paint": {
            "circle-color": "rgb(0, 0, 200)",
            "circle-radius": 10
        }
    });

    var hoverData = {
        "type": "FeatureCollection",
        "features": []
    };

    map.addSource('cluster_children', {
        "type": "geojson",
        "data": hoverData
    });

    map.addLayer({
        "id": "cluster_children",
        "type": "circle",
        "source": "cluster_children",
        "paint": {
            "circle-color": "rgb(0, 150, 0)",
            "circle-radius": 7
        }
    });

    function updateHover(features) {
        hoverData.features = features;
        map.getSource('cluster_children').setData(hoverData);
    }

    map.on('click', 'cluster', (e) => {
        var feature = e.features[0];
        map.getSource('geojson').getClusterExpansionZoom(feature.properties.cluster_id, (err, zoom) => {
            if (err) throw err;
            updateHover([]);
            map.easeTo({
                center: feature.geometry.coordinates,
                zoom
            });
        });
    });

    map.on('mouseenter', 'cluster', (e) => {
        map.getCanvas().style.cursor = 'pointer';

        map.getSource('geojson').getClusterLeaves(e.features[0].properties.cluster_id, Infinity, 0, (err, features) => {
            if (err) throw err;
            updateHover(features);
        });
    });

    map.on('mouseleave', 'cluster', (e) => {
        map.getCanvas().style.cursor = '';
        updateHover([]);
    });
});

map.addControl(new mapboxgl.NavigationControl());
map.addControl(new mapboxgl.GeolocateControl());

</script>
</body>
</html><|MERGE_RESOLUTION|>--- conflicted
+++ resolved
@@ -33,15 +33,9 @@
         "cluster": true,
         "clusterRadius": 50,
         "clusterProperties": {
-<<<<<<< HEAD
-            "max": ["max", 0, ["get", "scalerank"]],
-            "sum": ["+", 0, ["get", "scalerank"]],
-            "has_island": ["any", false, ["==", ["get", "featureclass"], "island"]]
-=======
             "max": ["max", ["get", "scalerank"]],
             "sum": ["+", ["get", "scalerank"]],
             "has_island": ["any", ["==", ["get", "featureclass"], "island"]]
->>>>>>> 4cc2a7d8
         }
     });
     map.addLayer({
